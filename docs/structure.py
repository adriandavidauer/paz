from paz.backend import boxes
from paz.backend import camera
from paz.backend import render
from paz.backend import keypoints
<<<<<<< HEAD
from paz.backend import groups
from paz.backend import image
=======
from paz.backend import quaternion
from paz.backend import heatmaps
from paz.backend import standard
>>>>>>> 4cb4ff8f
from paz.backend.image import draw
from paz.abstract import messages
from paz.abstract import processor
from paz.abstract import loader
from paz.abstract import sequence
from paz import models
from paz import processors
from paz.optimization import losses
from paz.optimization import callbacks
from paz import datasets
from paz import pipelines

EXCLUDE = {}

# TODO
# backend.pipelines *

PAGES = [
    {
        'page': 'backend/boxes.md',
        'functions': [
            boxes.apply_non_max_suppression,
            boxes.offset,
            boxes.clip,
            boxes.compute_iou,
            boxes.compute_ious,
            boxes.decode,
            boxes.denormalize_box,
            boxes.encode,
            boxes.flip_left_right,
            boxes.make_box_square,
            boxes.match,
            boxes.nms_per_class,
            boxes.to_image_coordinates,
            boxes.to_center_form,
            boxes.to_one_hot,
            boxes.to_normalized_coordinates,
            boxes.to_corner_form,
            boxes.extract_bounding_box_corners
        ],
    },


    {
        'page': 'backend/keypoints.md',
        'functions': [
            keypoints.build_cube_points3D,
            keypoints.normalize_keypoints2D,
            keypoints.denormalize_keypoints2D,
            keypoints.project_to_image,
            keypoints.solve_PnP_RANSAC,
            keypoints.arguments_to_image_points2D,
            keypoints.points3D_to_RGB,
            keypoints.cascade_classifier,
            keypoints.project_points3D,
            keypoints.solve_PNP,
            keypoints.translate_keypoints,
            keypoints.rotate_keypoint,
            keypoints.transform_keypoint,
            keypoints.add_offset_to_point
        ],
    },


    {
        'page': 'backend/groups.md',
        'functions': [
            groups.rotation_vector_to_quaternion,
            groups.homogenous_quaternion_to_rotation_matrix,
            groups.quaternion_to_rotation_matrix,
            groups.to_affine_matrix,
            groups.rotation_vector_to_rotation_matrix,
            groups.build_rotation_matrix_x,
            groups.build_rotation_matrix_y,
            groups.build_rotation_matrix_z,
            groups.compute_norm_SO3,
            groups.calculate_canonical_rotation
        ],
    },


    {
        'page': 'backend/camera.md',
        'classes': [
            (camera.Camera, [camera.Camera.is_open,
                             camera.Camera.start,
                             camera.Camera.stop]),
            (camera.VideoPlayer, [camera.VideoPlayer.step,
                                  camera.VideoPlayer.run,
                                  camera.VideoPlayer.record])
        ],
    },


    {
        'page': 'backend/draw.md',
        'functions': [
            draw.draw_circle,
            draw.draw_cube,
            draw.draw_dot,
            draw.draw_filled_polygon,
            draw.draw_line,
            draw.draw_random_polygon,
            draw.draw_rectangle,
            draw.lincolor,
            draw.put_text,
            draw.make_mosaic,
<<<<<<< HEAD
            draw.draw_points2D
=======
            draw.draw_keypoints_link,
            draw.draw_keypoints
>>>>>>> 4cb4ff8f
        ],
    },


    {
        'page': 'backend/image.md',
        'functions': [
<<<<<<< HEAD
            image.resize_image,
            image.convert_color_space,
            image.load_image,
            image.show_image,
            image.warp_affine,
            image.write_image,
            image.gaussian_image_blur,
            image.median_image_blur,
            image.get_rotation_matrix,
            image.cast_image,
            image.random_saturation,
            image.random_brightness,
            image.random_contrast,
            image.random_hue,
            image.flip_left_right,
            image.random_flip_left_right,
            image.crop_image,
            image.image_to_normalized_device_coordinates,
            image.normalized_device_coordinates_to_image,
            image.random_shape_crop,
            image.make_random_plain_image,
            image.blend_alpha_channel,
            image.concatenate_alpha_mask,
            image.split_and_normalize_alpha_channel,
            image.random_image_blur,
            image.translate_image,
            image.sample_scaled_translation,
            image.replace_lower_than_threshold,
            image.normalize_min_max
=======
            opencv_image.cast_image,
            opencv_image.resize_image,
            opencv_image.convert_color_space,
            opencv_image.load_image,
            opencv_image.random_saturation,
            opencv_image.random_brightness,
            opencv_image.random_contrast,
            opencv_image.random_hue,
            opencv_image.random_flip_left_right,
            opencv_image.show_image,
            opencv_image.warp_affine,
            opencv_image.write_image,
            opencv_image.random_shape_crop,
            opencv_image.make_random_plain_image,
            opencv_image.blend_alpha_channel,
            opencv_image.concatenate_alpha_mask,
            opencv_image.split_and_normalize_alpha_channel,
            opencv_image.gaussian_image_blur,
            opencv_image.median_image_blur,
            opencv_image.random_image_blur,
            opencv_image.translate_image,
            opencv_image.sample_scaled_translation,
            opencv_image.get_rotation_matrix,
            opencv_image.calculate_image_center,
            opencv_image.get_affine_transform
>>>>>>> 4cb4ff8f
        ],
    },


    {
        'page': 'backend/render.md',
        'functions': [
            render.compute_modelview_matrices,
            render.get_look_at_transform,
            render.random_perturbation,
            render.random_translation,
            render.roll_camera,
            render.sample_point_in_full_sphere,
            render.sample_point_in_sphere,
            render.sample_point_in_top_sphere,
            render.sample_uniformly,
            render.scale_translation,
            render.split_alpha_channel,
            render.translate_camera,
        ],
    },


    {
        'page': 'backend/heatmaps.md',
        'functions': [
            heatmaps.get_keypoints_heatmap,
            heatmaps.get_tags_heatmap,
            heatmaps.get_keypoints_locations,
            heatmaps.get_top_k_keypoints_numpy,
            heatmaps.get_valid_detections
        ],
    },


    {
        'page': 'backend/standard.md',
        'functions': [
            standard.get_upper_multiple,
            standard.resize_with_same_aspect_ratio,
            standard.get_transformation_scale,
            standard.compare_vertical_neighbours,
            standard.compare_horizontal_neighbours,
            standard.get_all_indices_of_array,
            standard.gather_nd,
            standard.calculate_norm,
            standard.tensor_to_numpy,
            standard.pad_matrix,
            standard.max_pooling_2d,
        ],
    },


    {
        'page': 'models/classification.md',
        'functions': [
            models.classification.MiniXception
        ],
    },


    {
        'page': 'models/detection.md',
        'functions': [
            models.detection.SSD300,
            models.detection.SSD512,
            models.detection.HaarCascadeDetector
        ],
    },


    {
        'page': 'models/keypoint.md',
        'functions': [
            models.KeypointNet,
            models.KeypointNet2D,
            models.Projector
        ],
    },

    {
        'page': 'models/segmentation.md',
        'functions': [
            models.UNET_VGG16,
            models.UNET_VGG19,
            models.UNET_RESNET50,
            models.UNET
        ],
    },


    {
        'page': 'models/pose_estimation.md',
        'functions': [
            models.HigherHRNet
        ],
    },



    {
        'page': 'models/layers.md',
        'classes': [
            models.layers.Conv2DNormalization,
            models.layers.SubtractScalar,
            models.layers.ExpectedValue2D,
            models.layers.ExpectedDepth
        ],
    },


    {
        'page': 'datasets.md',
        'classes': [
            datasets.VOC,
            datasets.FAT,
            datasets.FER,
            datasets.FERPlus,
            datasets.OpenImages,
            datasets.CityScapes
        ],
    },



    {
        'page': 'optimization/callbacks.md',
        'classes': [
            callbacks.DrawInferences,
            callbacks.LearningRateScheduler,
            callbacks.EvaluateMAP
        ],
    },


    {
        'page': 'optimization/losses.md',
        'classes': [
            losses.MultiBoxLoss,
            losses.KeypointNetLoss,
            losses.DiceLoss,
            losses.FocalLoss,
            losses.JaccardLoss,
            losses.WeightedReconstruction,
            losses.WeightedReconstructionWithError
        ],
    },



    {
        'page': 'processors/image.md',
        'classes': [
            processors.CastImage,
            processors.SubtractMeanImage,
            processors.AddMeanImage,
            processors.NormalizeImage,
            processors.DenormalizeImage,
            processors.LoadImage,
            processors.RandomSaturation,
            processors.RandomBrightness,
            processors.RandomContrast,
            processors.RandomHue,
            processors.ResizeImages,
            processors.ResizeImages,
            processors.RandomImageBlur,
            processors.RandomGaussianBlur,
            processors.RandomFlipImageLeftRight,
            processors.ConvertColorSpace,
            processors.ShowImage,
            processors.ImageDataProcessor,
            processors.AlphaBlending,
            processors.RandomImageCrop,
            processors.RandomShapeCrop,
            processors.MakeRandomPlainImage,
            processors.ConcatenateAlphaMask,
            processors.BlendRandomCroppedBackground,
            processors.AddOcclusion,
            processors.TranslateImage,
            processors.ImageToNormalizedDeviceCoordinates,
            processors.NormalizedDeviceCoordinatesToImage,
            processors.ReplaceLowerThanThreshold,
            processors.GetNonZeroValues,
            processors.GetNonZeroArguments
        ]
    },


    {
        'page': 'processors/draw.md',
        'classes': [
            processors.DrawBoxes2D,
            processors.DrawKeypoints2D,
            processors.DrawBoxes3D,
            processors.DrawRandomPolygon,
<<<<<<< HEAD
            processors.DrawPose6D
=======
            processors.DrawHumanSkeleton,
>>>>>>> 4cb4ff8f
        ]
    },


    {
        'page': 'processors/geometric.md',
        'classes': [
            processors.RandomFlipBoxesLeftRight,
            processors.ToImageBoxCoordinates,
            processors.ToNormalizedBoxCoordinates,
            processors.RandomSampleCrop,
            processors.RandomTranslation,
            processors.RandomRotation,
            processors.RandomKeypointTranslation,
            processors.RandomKeypointRotation,
            processors.GetTransformationSize,
            processors.GetTransformationScale,
            processors.GetSourceDestinationPoints,
            processors.GetAffineTransform,
            processors.GetImageCenter,
            processors.WarpAffine,
        ]
    },


    {
        'page': 'processors/detection.md',
        'classes': [
            processors.SquareBoxes2D,
            processors.DenormalizeBoxes2D,
            processors.RoundBoxes2D,
            processors.ClipBoxes2D,
            processors.FilterClassBoxes2D,
            processors.CropBoxes2D,
            processors.ToBoxes2D,
            processors.MatchBoxes,
            processors.EncodeBoxes,
            processors.DecodeBoxes,
            processors.NonMaximumSuppressionPerClass,
            processors.FilterBoxes,
            processors.OffsetBoxes2D,
            processors.CropImage
        ]
    },


    {
        'page': 'processors/keypoints.md',
        'classes': [
            processors.ChangeKeypointsCoordinateSystem,
            processors.DenormalizeKeypoints,
            processors.NormalizeKeypoints,
            processors.PartitionKeypoints,
            processors.ProjectKeypoints,
            processors.RemoveKeypointsDepth,
            processors.TranslateKeypoints,
            processors.DenormalizeKeypoints2D,
            processors.NormalizeKeypoints2D,
            processors.ArgumentsToImageKeypoints2D,
        ]
    },


    {
        'page': 'processors/heatmaps.md',
        'classes': [
            processors.TransposeOutput,
            processors.ScaleOutput,
            processors.GetHeatmaps,
            processors.GetTags,
            processors.RemoveLastElement,
            processors.AggregateResults,
            processors.TopKDetections,
            processors.GroupKeypointsByTag,
            processors.AdjustKeypointsLocations,
            processors.GetScores,
            processors.RefineKeypointsLocations,
            processors.TransformKeypoints,
            processors.ExtractKeypointsLocations,
        ]
    },


    {
        'page': 'processors/munkres.md',
        'classes': [
            processors.Munkres
        ]
    },

    {
        'page': 'processors/pose.md',
        'classes': [
            processors.SolvePNP,
            processors.SolveChangingObjectPnPRANSAC
        ]
    },


    {
        'page': 'processors/renderer.md',
        'classes': [
            processors.Render
        ]
    },

    {
        'page': 'processors/groups.md',
        'classes': [
            processors.ToAffineMatrix,
            processors.RotationVectorToQuaternion,
            processors.RotationVectorToRotationMatrix,
        ]
    },



    {
        'page': 'processors/standard.md',
        'classes': [
            processors.ControlMap,
            processors.ExpandDomain,
            processors.CopyDomain,
            processors.ExtendInputs,
            processors.SequenceWrapper,
            processors.Predict,
            processors.ToClassName,
            processors.ExpandDims,
            processors.BoxClassToOneHotVector,
            processors.Squeeze,
            processors.Copy,
            processors.Lambda,
            processors.UnpackDictionary,
            processors.WrapOutput,
            processors.Concatenate,
            processors.SelectElement,
            processors.StochasticProcessor,
            processors.Stochastic,
            processors.UnwrapDictionary,
            processors.Scale
        ]
    },


    {
        'page': 'pipelines/image.md',
        'classes': [
            pipelines.AugmentImage,
            pipelines.PreprocessImage,
            pipelines.DecoderPredictor,
            pipelines.EncoderPredictor,
            pipelines.PreprocessImageHigherHRNet
        ]
    },


    {
        'page': 'pipelines/detection.md',
        'classes': [
            pipelines.AugmentBoxes,
            pipelines.AugmentDetection,
            pipelines.PreprocessBoxes,
            pipelines.DetectSingleShot,
            pipelines.DetectHaarCascade,
            pipelines.DetectHumanPose2D,
        ]
    },


    {
        'page': 'pipelines/heatmaps.md',
        'classes': [
            pipelines.GetHeatmapsAndTags
        ]
    },


    {
        'page': 'pipelines/keypoints.md',
        'classes': [
            pipelines.KeypointNetInference,
            pipelines.KeypointNetSharedAugmentation,
            pipelines.EstimateKeypoints2D,
            pipelines.DetectKeypoints2D,
            pipelines.GetKeypoints,
            pipelines.TransformKeypoints,
        ]
    },


    {
        'page': 'pipelines/pose.md',
        'classes': [
            pipelines.EstimatePoseKeypoints,
            pipelines.HeadPoseKeypointNet2D32
        ]
    },

    {
        'page': 'pipelines/masks.md',
        'classes': [
            pipelines.RGBMaskToImagePoints2D,
            pipelines.RGBMaskToObjectPoints3D,
            pipelines.PredictRGBMask,
            pipelines.Pix2Points
        ]
    },



    {
        'page': 'pipelines/renderer.md',
        'classes': [
            pipelines.RandomizeRenderedImage,
            pipelines.RenderTwoViews,
        ]
    },


    {
        'page': 'pipelines/applications.md',
        'classes': [
            pipelines.SSD512COCO,
            pipelines.SSD300VOC,
            pipelines.SSD512YCBVideo,
            pipelines.SSD300FAT,
            pipelines.DetectMiniXceptionFER,
            pipelines.MiniXceptionFER,
            pipelines.FaceKeypointNet2D32,
            pipelines.HeadPoseKeypointNet2D32,
            pipelines.HaarCascadeFrontalFace,
        ]
    },


    {
        'page': 'abstract/messages.md',
        'classes': [
            (messages.Box2D, [messages.Box2D.contains]),
            messages.Pose6D
        ]
    },



    {
        'page': 'abstract/sequence.md',
        'classes': [
            sequence.ProcessingSequence,
            sequence.GeneratingSequence
        ]
    },


    {
        'page': 'abstract/processor.md',
        'classes': [
            (processor.Processor, [processor.Processor.call]),
            (processor.SequentialProcessor, [
                processor.SequentialProcessor.add,
                processor.SequentialProcessor.remove,
                processor.SequentialProcessor.pop,
                processor.SequentialProcessor.insert,
                processor.SequentialProcessor.get_processor])
        ]
    },

    {
        'page': 'abstract/loader.md',
        'classes': [
            (loader.Loader, [loader.Loader.load_data])
        ]
    },



]<|MERGE_RESOLUTION|>--- conflicted
+++ resolved
@@ -2,14 +2,10 @@
 from paz.backend import camera
 from paz.backend import render
 from paz.backend import keypoints
-<<<<<<< HEAD
 from paz.backend import groups
 from paz.backend import image
-=======
-from paz.backend import quaternion
 from paz.backend import heatmaps
 from paz.backend import standard
->>>>>>> 4cb4ff8f
 from paz.backend.image import draw
 from paz.abstract import messages
 from paz.abstract import processor
@@ -117,12 +113,9 @@
             draw.lincolor,
             draw.put_text,
             draw.make_mosaic,
-<<<<<<< HEAD
-            draw.draw_points2D
-=======
+            draw.draw_points2D,
             draw.draw_keypoints_link,
             draw.draw_keypoints
->>>>>>> 4cb4ff8f
         ],
     },
 
@@ -130,7 +123,6 @@
     {
         'page': 'backend/image.md',
         'functions': [
-<<<<<<< HEAD
             image.resize_image,
             image.convert_color_space,
             image.load_image,
@@ -159,34 +151,11 @@
             image.translate_image,
             image.sample_scaled_translation,
             image.replace_lower_than_threshold,
-            image.normalize_min_max
-=======
-            opencv_image.cast_image,
-            opencv_image.resize_image,
-            opencv_image.convert_color_space,
-            opencv_image.load_image,
-            opencv_image.random_saturation,
-            opencv_image.random_brightness,
-            opencv_image.random_contrast,
-            opencv_image.random_hue,
-            opencv_image.random_flip_left_right,
-            opencv_image.show_image,
-            opencv_image.warp_affine,
-            opencv_image.write_image,
-            opencv_image.random_shape_crop,
-            opencv_image.make_random_plain_image,
-            opencv_image.blend_alpha_channel,
-            opencv_image.concatenate_alpha_mask,
-            opencv_image.split_and_normalize_alpha_channel,
-            opencv_image.gaussian_image_blur,
-            opencv_image.median_image_blur,
-            opencv_image.random_image_blur,
-            opencv_image.translate_image,
-            opencv_image.sample_scaled_translation,
-            opencv_image.get_rotation_matrix,
-            opencv_image.calculate_image_center,
-            opencv_image.get_affine_transform
->>>>>>> 4cb4ff8f
+            image.normalize_min_max,
+            image.sample_scaled_translation,
+            image.get_rotation_matrix,
+            image.calculate_image_center,
+            image.get_affine_transform
         ],
     },
 
@@ -382,11 +351,8 @@
             processors.DrawKeypoints2D,
             processors.DrawBoxes3D,
             processors.DrawRandomPolygon,
-<<<<<<< HEAD
-            processors.DrawPose6D
-=======
+            processors.DrawPose6D,
             processors.DrawHumanSkeleton,
->>>>>>> 4cb4ff8f
         ]
     },
 
