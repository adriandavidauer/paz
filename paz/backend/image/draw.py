--- conflicted
+++ resolved
@@ -263,7 +263,6 @@
     return mosaic.astype('uint8')
 
 
-<<<<<<< HEAD
 def draw_points2D(image, points2D, colors):
     """Draws a pixel for all points2D in UV space using only numpy.
 
@@ -279,7 +278,8 @@
     U = points2D[:, 0]
     V = points2D[:, 1]
     image[V, U, :] = colors
-=======
+
+
 def draw_keypoints_link(image, keypoints, link_args, link_orders, link_colors,
                         check_scores=False):
     """ Draw link between the keypoints.
@@ -329,5 +329,4 @@
                                     int(keypoint[1])), color, 6)
         else:
             draw_circle(image, (int(keypoint[0]), int(keypoint[1])), color, 6)
->>>>>>> 4cb4ff8f
     return image