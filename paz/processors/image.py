import numpy as np

from ..abstract import Processor

from ..backend.image import cast_image
from ..backend.image import load_image
from ..backend.image import random_saturation
from ..backend.image import random_brightness
from ..backend.image import random_contrast
from ..backend.image import random_hue
from ..backend.image import resize_image
from ..backend.image import random_image_blur
from ..backend.image import random_flip_left_right
from ..backend.image import convert_color_space
from ..backend.image import show_image
from ..backend.image import blend_alpha_channel
from ..backend.image import random_shape_crop
from ..backend.image import make_random_plain_image
from ..backend.image import concatenate_alpha_mask
from ..backend.image import draw_filled_polygon
from ..backend.image import gaussian_image_blur
<<<<<<< HEAD
from ..backend.image import normalized_device_coordinates_to_image
from ..backend.image import image_to_normalized_device_coordinates
from ..backend.image import replace_lower_than_threshold
from ..backend.image import BILINEAR, CUBIC
=======
from ..backend.image import imagenet_preprocess_input
>>>>>>> 4cb4ff8f


B_IMAGENET_MEAN, G_IMAGENET_MEAN, R_IMAGENET_MEAN = 104, 117, 123
BGR_IMAGENET_MEAN = (B_IMAGENET_MEAN, G_IMAGENET_MEAN, R_IMAGENET_MEAN)
RGB_IMAGENET_MEAN = (R_IMAGENET_MEAN, G_IMAGENET_MEAN, B_IMAGENET_MEAN)


class CastImage(Processor):
    """Cast image to given dtype.

    # Arguments
        dtype: Str or np.dtype
    """
    def __init__(self, dtype):
        self.dtype = dtype
        super(CastImage, self).__init__()

    def call(self, image):
        return cast_image(image, self.dtype)


class SubtractMeanImage(Processor):
    """Subtract channel-wise mean to image.

    # Arguments
        mean: List of length 3, containing the channel-wise mean.
    """
    def __init__(self, mean):
        self.mean = mean
        super(SubtractMeanImage, self).__init__()

    def call(self, image):
        return image - self.mean


class AddMeanImage(Processor):
    """Adds channel-wise mean to image.

    # Arguments
        mean: List of length 3, containing the channel-wise mean.
    """
    def __init__(self, mean):
        self.mean = mean
        super(AddMeanImage, self).__init__()

    def call(self, image):
        return image + self.mean


class NormalizeImage(Processor):
    """Normalize image by diving all values by 255.0.
    """
    def __init__(self):
        super(NormalizeImage, self).__init__()

    def call(self, image):
        return image / 255.0


class DenormalizeImage(Processor):
    """Denormalize image by multiplying all values by 255.0.
    """
    def __init__(self):
        super(DenormalizeImage, self).__init__()

    def call(self, image):
        return image * 255.0


class LoadImage(Processor):
    """Loads image.

    # Arguments
        num_channels: Integer, valid integers are: 1, 3 and 4.
    """
    def __init__(self, num_channels=3):
        self.num_channels = num_channels
        super(LoadImage, self).__init__()

    def call(self, image):
        return load_image(image, self.num_channels)


class RandomSaturation(Processor):
    """Applies random saturation to an image in RGB space.

    # Arguments
        lower: Float, lower bound for saturation factor.
        upper: Float, upper bound for saturation factor.
    """
    def __init__(self, lower=0.3, upper=1.5):
        self.lower = lower
        self.upper = upper
        super(RandomSaturation, self).__init__()

    def call(self, image):
        return random_saturation(image, self.lower, self.upper)


class RandomBrightness(Processor):
    """Adjust random brightness to an image in RGB space.

    # Arguments
        max_delta: Float.
    """
    def __init__(self, delta=32):
        self.delta = delta
        super(RandomBrightness, self).__init__()

    def call(self, image):
        return random_brightness(image, self.delta)


class RandomContrast(Processor):
    """Applies random contrast to an image in RGB

    # Arguments
        lower: Float, indicating the lower bound of the random number
            to be multiplied with the BGR/RGB image.
        upper: Float, indicating the upper bound of the random number
        to be multiplied with the BGR/RGB image.
    """
    def __init__(self, lower=0.5, upper=1.5):
        self.lower = lower
        self.upper = upper
        super(RandomContrast, self).__init__()

    def call(self, image):
        return random_contrast(image, self.lower, self.upper)


class RandomHue(Processor):
    """Applies random hue to an image in RGB space.

    # Arguments
        delta: Int, indicating the range (-delta, delta ) of possible
            hue values.
    """
    def __init__(self, delta=18):
        self.delta = delta
        super(RandomHue, self).__init__()

    def call(self, image):
        return random_hue(image, self.delta)


class ResizeImage(Processor):
    """Resize image.

    # Arguments
        size: List of two ints.
    """
    def __init__(self, shape, method=BILINEAR):
        self.shape = shape
        self.method = method
        super(ResizeImage, self).__init__()

    def call(self, image):
        return resize_image(image, self.shape, self.method)


class ResizeImages(Processor):
    """Resize list of images.

    # Arguments
        size: List of two ints.
    """
    def __init__(self, shape):
        self.shape = shape
        super(ResizeImages, self).__init__()

    def call(self, images):
        return [resize_image(image, self.shape) for image in images]


class RandomImageBlur(Processor):
    """Randomizes image quality

    # Arguments
        probability: Float between [0, 1]. Assigns probability of how
            often a random image blur is applied.
    """
    def __init__(self, probability=0.5):
        super(RandomImageBlur, self).__init__()
        self.probability = probability

    def call(self, image):
        if self.probability >= np.random.rand():
            image = random_image_blur(image)
        return image


class RandomGaussianBlur(Processor):
    """Randomizes image quality

    # Arguments
        probability: Float between [0, 1]. Assigns probability of how
            often a random image blur is applied.
    """
    def __init__(self, kernel_size=(5, 5), probability=0.5):
        super(RandomGaussianBlur, self).__init__()
        self.kernel_size = kernel_size
        self.probability = probability

    def call(self, image):
        if self.probability >= np.random.rand():
            image = gaussian_image_blur(image, self.kernel_size)
        return image


class RandomFlipImageLeftRight(Processor):
    """Randomly flip the image left or right
    """
    def __init__(self):
        super(RandomFlipImageLeftRight, self).__init__()

    def call(self, image):
        return random_flip_left_right(image)


class ConvertColorSpace(Processor):
    """Converts image to a different color space.

    # Arguments
        flag: Flag found in ``processors``indicating transform e.g.
            ``pr.BGR2RGB``
    """
    def __init__(self, flag):
        self.flag = flag
        super(ConvertColorSpace, self).__init__()

    def call(self, image):
        return convert_color_space(image, self.flag)


class ShowImage(Processor):
    """Shows image in a separate window.

    # Arguments
        window_name: String. Window name.
        wait: Boolean
    """
    def __init__(self, window_name='image', wait=True):
        super(ShowImage, self).__init__()
        self.window_name = window_name
        self.wait = wait

    def call(self, image):
        return show_image(image, self.window_name, self.wait)


class ImageDataProcessor(Processor):
    """Wrapper for Keras ImageDataGenerator

    # Arguments
        generator: An instantiated Keras ImageDataGenerator
    """
    def __init__(self, generator):
        super(ImageDataProcessor, self).__init__()
        self.generator = generator

    def call(self, image):
        random_parameters = self.generator.get_random_transform(image.shape)
        image = self.generator.apply_transform(image, random_parameters)
        image = self.generator.standardize(image)
        return image


class AlphaBlending(Processor):
    """Blends image to background using the image's alpha channel.
    """
    def __init__(self):
        super(AlphaBlending, self).__init__()

    def call(self, image, background):
        return blend_alpha_channel(image, background)


class RandomShapeCrop(Processor):
    """Randomly crops a part of an image of always the same given ``shape``.

    # Arguments
        shape: List of two ints [height, width].
            Dimensions of image to be cropped.
    """
    def __init__(self, shape):
        super(RandomShapeCrop, self).__init__()
        self.shape = shape

    def call(self, image):
        return random_shape_crop(image, self.shape)


class MakeRandomPlainImage(Processor):
    """Makes random plain image by randomly sampling an RGB color.

    # Arguments
        shape: List of two ints [height, width].
            Dimensions of plain image to be generated.
    """
    def __init__(self, shape):
        super(MakeRandomPlainImage, self).__init__()
        self.shape = shape

    def call(self):
        return make_random_plain_image(self.shape)


class ConcatenateAlphaMask(Processor):
    """Concatenates alpha mask to original image.
    """
    def __init__(self, **kwargs):
        super(ConcatenateAlphaMask, self).__init__(**kwargs)

    def call(self, image, alpha_mask):
        return concatenate_alpha_mask(image, alpha_mask)


class BlendRandomCroppedBackground(Processor):
    """Blends image with a randomly cropped background.

    # Arguments
        background_paths: List of strings. Each element of the list is a
            full-path to an image used for cropping a background.
    """
    def __init__(self, background_paths):
        super(BlendRandomCroppedBackground, self).__init__()
        if not isinstance(background_paths, list):
            raise ValueError('``background_paths`` must be list')
        if len(background_paths) == 0:
            raise ValueError('No paths given in ``background_paths``')
        self.background_paths = background_paths

    def call(self, image):
        random_arg = np.random.randint(0, len(self.background_paths))
        background_path = self.background_paths[random_arg]
        background = load_image(background_path)
        background = random_shape_crop(background, image.shape[:2])
        if background is None:
            H, W, num_channels = image.shape
            # background contains always a channel less
            num_channels = num_channels - 1
            background = make_random_plain_image((H, W, num_channels))
        return blend_alpha_channel(image, background)


class AddOcclusion(Processor):
    """Adds a random occlusion to image by generating random vertices and
        drawing a polygon.

    # Arguments
        max_radius_scale: Float between [0, 1].
            Value multiplied with largest image dimension to obtain the maximum
                radius possible of a vertex in the occlusion polygon.
        probability: Float between [0, 1]. Assigns probability of how
            often an occlusion to an image is generated.
    """
    def __init__(self, max_radius_scale=0.5, probability=0.5):
        super(AddOcclusion, self).__init__()
        self.max_radius_scale = max_radius_scale
        self.probability = probability

    def _random_vertices(self, center, max_radius, min_vertices, max_vertices):
        num_vertices = np.random.randint(min_vertices, max_vertices)
        angle_delta = 2 * np.pi / num_vertices
        initial_angle = np.random.uniform(0, 2 * np.pi)
        angles = initial_angle + np.arange(0, num_vertices) * angle_delta
        x_component = np.cos(angles).reshape(-1, 1)
        y_component = np.sin(angles).reshape(-1, 1)
        vertices = np.concatenate([x_component, y_component], -1)
        random_lengths = np.random.uniform(0, max_radius, num_vertices)
        random_lengths = random_lengths.reshape(num_vertices, 1)
        vertices = vertices * random_lengths
        vertices = vertices + center
        return vertices.astype(np.int32)

    def add_occlusion(self, image, max_radius_scale):
        height, width = image.shape[:2]
        max_radius = np.max((height, width)) * max_radius_scale
        center = np.random.rand(2) * np.array([width, height])
        vertices = self._random_vertices(center, max_radius, 3, 7)
        color = np.random.randint(0, 256, 3).tolist()
        return draw_filled_polygon(image, vertices, color)

    def call(self, image):
        if self.probability >= np.random.rand():
            image = self.add_occlusion(image, self.max_radius_scale)
        return image


class RandomImageCrop(Processor):
    """Crops randomly a rectangle from an image.

    # Arguments
        crop_factor: Float between ``[0, 1]``.
        probability: Float between ``[0, 1]``.
    """
    def __init__(self, crop_factor=0.3, probability=0.5):
        self.crop_factor = crop_factor
        self.probability = probability
        super(RandomImageCrop, self).__init__()

    def call(self, image):
        if self.probability < np.random.rand():
            return image
        H, W = image.shape[:2]
        W_crop = np.random.uniform(self.crop_factor * W, W)
        H_crop = np.random.uniform(self.crop_factor * H, H)
        x_min = np.random.uniform(W - W_crop)
        y_min = np.random.uniform(H - H_crop)
        x_max = x_min + W_crop
        y_max = y_min + H_crop
        cropped_image = image[int(x_min):int(x_max), int(y_min):int(y_max), :]
        return cropped_image


<<<<<<< HEAD
class ImageToNormalizedDeviceCoordinates(Processor):
    """Map image value from [0, 255] -> [-1, 1].
    """
    def __init__(self):
        super(ImageToNormalizedDeviceCoordinates, self).__init__()

    def call(self, image):
        return image_to_normalized_device_coordinates(image)


class NormalizedDeviceCoordinatesToImage(Processor):
    """Map normalized value from [-1, 1] -> [0, 255].
    """
    def __init__(self):
        super(NormalizedDeviceCoordinatesToImage, self).__init__()

    def call(self, image):
        return normalized_device_coordinates_to_image(image)


class ReplaceLowerThanThreshold(Processor):
    def __init__(self, threshold=1e-8, replacement=0.0):
        super(ReplaceLowerThanThreshold, self).__init__()
        self.threshold = threshold
        self.replacement = replacement

    def call(self, values):
        return replace_lower_than_threshold(
            values, self.threshold, self.replacement)


class GetNonZeroValues(Processor):
    def __init__(self):
        super(GetNonZeroValues, self).__init__()

    def call(self, array):
        channel_wise_sum = np.sum(array, axis=2)
        non_zero_arguments = np.nonzero(channel_wise_sum)
        return array[non_zero_arguments]


class GetNonZeroArguments(Processor):
    def __init__(self):
        super(GetNonZeroArguments, self).__init__()

    def call(self, array):
        channel_wise_sum = np.sum(array, axis=2)
        non_zero_rows, non_zero_columns = np.nonzero(channel_wise_sum)
        return non_zero_rows, non_zero_columns
=======
class ImagenetPreprocessInput(Processor):
    def __init__(self):
        super(ImagenetPreprocessInput, self).__init__()

    def call(self, image):
        return imagenet_preprocess_input(image)
>>>>>>> 4cb4ff8f
<|MERGE_RESOLUTION|>--- conflicted
+++ resolved
@@ -19,14 +19,11 @@
 from ..backend.image import concatenate_alpha_mask
 from ..backend.image import draw_filled_polygon
 from ..backend.image import gaussian_image_blur
-<<<<<<< HEAD
 from ..backend.image import normalized_device_coordinates_to_image
 from ..backend.image import image_to_normalized_device_coordinates
 from ..backend.image import replace_lower_than_threshold
 from ..backend.image import BILINEAR, CUBIC
-=======
-from ..backend.image import imagenet_preprocess_input
->>>>>>> 4cb4ff8f
+from ..backend.image.tensorflow_image import imagenet_preprocess_input
 
 
 B_IMAGENET_MEAN, G_IMAGENET_MEAN, R_IMAGENET_MEAN = 104, 117, 123
@@ -443,7 +440,6 @@
         return cropped_image
 
 
-<<<<<<< HEAD
 class ImageToNormalizedDeviceCoordinates(Processor):
     """Map image value from [0, 255] -> [-1, 1].
     """
@@ -493,11 +489,11 @@
         channel_wise_sum = np.sum(array, axis=2)
         non_zero_rows, non_zero_columns = np.nonzero(channel_wise_sum)
         return non_zero_rows, non_zero_columns
-=======
+
+
 class ImagenetPreprocessInput(Processor):
     def __init__(self):
         super(ImagenetPreprocessInput, self).__init__()
 
     def call(self, image):
-        return imagenet_preprocess_input(image)
->>>>>>> 4cb4ff8f
+        return imagenet_preprocess_input(image)